--- conflicted
+++ resolved
@@ -112,15 +112,11 @@
     """ keep the documents that contain at least one of the search strings provided """
     def _encode_string(string):
         """Encode a Unicode string in the same way as the Elasticsearch search engine."""
-<<<<<<< HEAD
-        return string.encode('utf-8')
-=======
         if six.PY2:
             string = string.encode('utf-8').translate(None, RESERVED_CHARACTERS)
         else:
             string = string.translate(string.maketrans('', '', RESERVED_CHARACTERS))
         return string
->>>>>>> 476cf02b
 
     def has_string(dictionary_object, search_string):
         """ search for string in dictionary items, look down into nested dictionaries """
